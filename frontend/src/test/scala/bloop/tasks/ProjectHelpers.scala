--- conflicted
+++ resolved
@@ -30,20 +30,15 @@
     )
   }
 
-<<<<<<< HEAD
   def loadTestProject(name: String, logger: Logger): State = {
-    val base = getClass.getClassLoader.getResources(s"projects/$name") match {
-=======
-  def loadTestProject(name: String, logger: Logger): Map[String, Project] = {
     val projectsBase = getClass.getClassLoader.getResources("projects") match {
->>>>>>> f4a2c734
       case res if res.hasMoreElements => Paths.get(res.nextElement.getFile)
       case _ => throw new Exception("No projects to test?")
     }
     loadTestProject(projectsBase, name, logger)
   }
 
-  def loadTestProject(projectsBase: Path, name: String, logger: Logger): Map[String, Project] = {
+  def loadTestProject(projectsBase: Path, name: String, logger: Logger): State = {
     val base = projectsBase.resolve(name)
     val configDir = base.resolve("bloop-config")
     val baseDirectoryFile = configDir.resolve("base-directory")
